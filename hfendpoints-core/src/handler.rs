--- conflicted
+++ resolved
@@ -1,24 +1,8 @@
 use crate::Error;
-use std::fmt::Debug;
 use std::sync::Arc;
 use tokio::spawn;
 use tokio::sync::mpsc::{UnboundedReceiver, UnboundedSender};
 use tracing::{debug, error, span, warn, Instrument, Level};
-
-///
-#[cfg_attr(debug_assertions, derive(Debug))]
-pub enum InferResponse<F, D>
-where
-    D: Debug,
-    F: Debug,
-{
-    Delta(D),
-    Final(F),
-}
-
-pub type NoDelta = ();
-pub type InferResponseNoDelta<F> = InferResponse<F, NoDelta>;
-
 
 ///
 pub trait Handler {
@@ -38,14 +22,10 @@
     /// ```
     ///
     /// ```
-<<<<<<< HEAD
-    fn on_request(&self, request: Self::Request);
-=======
     fn on_request(
         &self,
         request: Self::Request,
     ) -> impl Future<Output = Result<Self::Response, Error>> + Send;
->>>>>>> 0f56cbc5
 }
 
 pub async fn wait_for_requests<I, O, H>(
@@ -58,6 +38,7 @@
 {
     'looper: loop {
         if let Some((request, egress)) = ingress.recv().await {
+            debug!("[LOOPER] Received request");
             let background_handler = Arc::clone(&background_handler);
             let sp_on_request = span!(Level::DEBUG, "on_request");
 
