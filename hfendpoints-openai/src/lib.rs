use crate::audio::{AUDIO_DESC, AUDIO_TAG};
use axum::http::HeaderName;
use axum::Json;
use error::OpenAiError;
use std::fmt::Debug;
use tokio::net::{TcpListener, ToSocketAddrs};
use tower::ServiceBuilder;
use tower_http::request_id::{MakeRequestUuid, PropagateRequestIdLayer, SetRequestIdLayer};
use tower_http::trace::TraceLayer;

use tracing::instrument;
use utoipa::OpenApi;
use utoipa_axum::router::OpenApiRouter;
use utoipa_axum::routes;
use utoipa_scalar::{Scalar, Servable};

pub(crate) mod audio;
mod context;
mod error;
mod headers;
pub use context::Context;

type OpenAiResult<T> = Result<T, OpenAiError>;

const STATUS_TAG: &str = "Status";
const STATUS_DESC: &str = "Healthiness and monitoring of the endpoint";

#[utoipa::path(
    method(get, head),
    path = "/health",
    tag = STATUS_TAG,
    responses(
        (status = OK, description = "Success", body = str, content_type = "application/json")
    )
)]
async fn health() -> Json<&'static str> {
    Json::from("OK")
}

#[derive(OpenApi)]
#[openapi(
    info(title = "Hugging Face Inference Endpoint Open AI Compatible Endpoint"),
    tags(
        (name = STATUS_TAG, description = STATUS_DESC),
        (name = AUDIO_TAG, description = AUDIO_DESC),
    )
)]
struct ApiDoc;

#[instrument(skip(task_router))]
pub async fn serve_openai<A, R>(interface: A, task_router: R) -> OpenAiResult<()>
where
    A: ToSocketAddrs + Debug,
    R: Into<OpenApiRouter>,
{
    // Correlation-ID middleware (x-request-id)
    let x_request_id_header_name = HeaderName::from_static("x-request-id");

    // Default routes
    let (router, api) = OpenApiRouter::with_openapi(ApiDoc::openapi())
        .nest("/api/v1", task_router.into())
        .layer(
            ServiceBuilder::new()
                .layer(TraceLayer::new_for_http())
                .layer(SetRequestIdLayer::x_request_id(MakeRequestUuid::default()))
                .layer(PropagateRequestIdLayer::new(x_request_id_header_name)),
        )
        .routes(routes!(health))
        .split_for_parts();

    // Documentation route
    let router = router.merge(Scalar::with_url("/docs", api));

    let listener = TcpListener::bind(interface).await?;
    axum::serve(listener, router).await?;
    Ok(())
}

#[cfg(feature = "python")]
pub mod python {
    use hfendpoints_binding_python::tokio::create_multithreaded_runtime;
    use hfendpoints_binding_python::ImportablePyModuleBuilder;
    use hfendpoints_core::Endpoint;
    use pyo3::prelude::*;
    use pyo3::prepare_freethreaded_python;
    use pyo3_async_runtimes::tokio::init;
    use pyo3_async_runtimes::TaskLocals;
    use std::sync::Arc;
    use tokio::sync::OnceCell;
    use tracing::instrument;

    pub(crate) static TASK_LOCALS: OnceCell<TaskLocals> = OnceCell::const_new();

    macro_rules! impl_pyhandler {
        ($request: ident, $response: ident) => {
            use crate::python::TASK_LOCALS;
            use hfendpoints_core::{Error, Handler};
            use pyo3_async_runtimes::TaskLocals;
            use std::process;
            use tokio::sync::OnceCell;
            use tracing::{debug, info, instrument};

            /// Wraps the underlying, Python's heap-allocated, object in a GIL independent way
            /// to be shared between threads.
            ///
            /// `PyHandler` implements the `Handler` trait which forwards the request handling
            /// logic back to Python through the `hfendpoints.Handler` protocol enforcing
            /// implementation of `__call__` method.
            ///
            pub struct PyHandler {
                /// Python allocated object with `Handler` protocol implementation, GIL-independent
                inner: PyObject,
            }

            impl Handler for PyHandler {
                type Request = ($request, Context);
                type Response = $response;

                #[instrument(skip_all)]
<<<<<<< HEAD
                async fn on_request(&self, request: Self::Request) -> Receiver<Infer>{
=======
                async fn on_request(
                    &self,
                    request: Self::Request,
                ) -> Result<Self::Response, Error> {
>>>>>>> 0f56cbc5
                    // Retrieve the current event loop
                    let locals = Python::with_gil(|py| TASK_LOCALS.get().unwrap().clone_ref(py));

                    let (request, ctx) = request;

                    // Create the coroutine on Python side to await through tokio
                    let coro = Python::with_gil(|py| {
                        let py_coro_call =
                            self.inner.call(py, (request, ctx), None)?.into_bound(py);

                        debug!("[NATIVE] asyncio Handler's coroutine (__call__) created");
                        pyo3_async_runtimes::into_future_with_locals(&locals, py_coro_call)
                    })
                    .inspect_err(|err| {
                        error!("Failed to retrieve __call__ coroutine: {err}");
                    })?;

                    pyo3_async_runtimes::tokio::get_runtime()
                        .spawn(async {
                            // Schedule the coroutine
                            let response = pyo3_async_runtimes::tokio::scope(locals, coro)
                                .await
                                .inspect_err(|err| {
                                    error!("Failed to execute __call__: {err}");
                                })?;

                            debug!("[NATIVE] asyncio Handler's coroutine (__call__) done");

                            // We are downcasting from Python object to Rust typed type
                            Ok(Python::with_gil(|py| {
                                response.extract::<Self::Response>(py)
                            })?)
                        })
                        .await
                        .map_err(|err| PyRuntimeError::new_err(err.to_string()))?
                }
            }
        };
    }

    macro_rules! impl_pyendpoint {
        ($name: literal, $pyname: ident, $handler: ident, $router: ident) => {
            use crate::{__path_health, ApiDoc, Context, health, serve_openai};
            use hfendpoints_core::{Endpoint, wait_for_requests};
            use pyo3::exceptions::PyRuntimeError;
            use pyo3::prelude::*;
            use pyo3::types::PyNone;
            use std::sync::Arc;
            use tokio::net::TcpListener;
            use tokio::sync::mpsc::unbounded_channel;
            use tokio::task::spawn;
            use tracing::error;
            use utoipa::OpenApi;
            use utoipa_axum::{router::OpenApiRouter, routes};
            use utoipa_scalar::{Scalar, Servable};

            #[pyclass(name = $name)]
            pub(crate) struct $pyname(Arc<$handler>);

            impl Endpoint<(String, u16)> for $pyname {
                #[instrument(skip(self))]
                async fn serve(&self, inet_address: (String, u16)) -> Result<(), Error> {
                    let (sender, receiver) = unbounded_channel();
                    let router = $router { 0: sender };

                    // Handler in another thread
                    let handler = Arc::clone(&self.0);
                    let _ = pyo3_async_runtimes::tokio::get_runtime()
                        .spawn(wait_for_requests(receiver, handler));

                    info!(
                        "Starting OpenAi compatible endpoint at {}:{}",
                        &inet_address.0, &inet_address.1
                    );
                    serve_openai(inet_address, router)
                        .await
                        .inspect_err(|err| {
                            info!("Caught error while serving endpoint: {err}");
                        })
                        .unwrap();

                    Ok(())
                }
            }

            #[pymethods]
            impl $pyname {
                #[instrument(skip(inner))]
                #[new]
                fn new(inner: PyObject) -> Self {
                    Self {
                        0: Arc::new(PyHandler { inner }),
                    }
                }

                #[instrument(skip(self))]
                async fn _serve_(&self, interface: String, port: u16) -> PyResult<()> {
                    if let Err(err) = self.serve((interface, port)).await {
                        error!("Caught error while serving Open Ai compatible endpoint: {err}");
                        Err(PyRuntimeError::new_err(err.to_string()))
                    } else {
                        Ok(())
                    }
                }
            }
        };
    }

    use crate::context::Context;
    pub(crate) use impl_pyendpoint;
    pub(crate) use impl_pyhandler;

    #[instrument(skip(endpoint))]
    async fn serve(endpoint: Arc<PyObject>, interface: String, port: u16) -> PyResult<()> {
        let locals = TASK_LOCALS
            .get_or_try_init(|| async {
                Python::with_gil(|py| pyo3_async_runtimes::tokio::get_current_locals(py))
            })
            .await?;

        Python::with_gil(|py| {
            let coro = endpoint
                .bind(py)
                .call_method1("_serve_", (interface, port))?;
            pyo3_async_runtimes::into_future_with_locals(&locals, coro)
        })?
        .await?;
        Ok(())
    }

    #[pyfunction]
    #[instrument(skip(endpoint))]
    #[pyo3(name = "run")]
    fn run(endpoint: PyObject, interface: String, port: u16) -> PyResult<()> {
        prepare_freethreaded_python();

        // Initialize the tokio runtime and bind this runtime to the tokio <> asyncio compatible layer
        init(create_multithreaded_runtime());

        let endpoint = Arc::new(endpoint);
        Python::with_gil(|py| {
            py.allow_threads(|| {
                let endpoint = Arc::clone(&endpoint);
                pyo3_async_runtimes::tokio::get_runtime().block_on(async {
                    Python::with_gil(|inner| {
                        pyo3_async_runtimes::tokio::run(inner, serve(endpoint, interface, port))
                    })?;
                    Ok::<_, PyErr>(())
                })
            })
        })?;

        Ok::<_, PyErr>(())
    }

    /// Bind hfendpoints.openai submodule into the exported Python wheel
    pub fn bind<'py>(py: Python<'py>, name: &str) -> PyResult<Bound<'py, PyModule>> {
        let module = ImportablePyModuleBuilder::new(py, name)?
            .defaults()?
            .add_class::<Context>()?
            .add_submodule(&crate::audio::python::bind(py, &format!("{name}.audio"))?)?
            .finish();

        module.add_function(wrap_pyfunction!(run, &module)?)?;
        Ok(module)
    }
}<|MERGE_RESOLUTION|>--- conflicted
+++ resolved
@@ -117,14 +117,10 @@
                 type Response = $response;
 
                 #[instrument(skip_all)]
-<<<<<<< HEAD
-                async fn on_request(&self, request: Self::Request) -> Receiver<Infer>{
-=======
                 async fn on_request(
                     &self,
                     request: Self::Request,
                 ) -> Result<Self::Response, Error> {
->>>>>>> 0f56cbc5
                     // Retrieve the current event loop
                     let locals = Python::with_gil(|py| TASK_LOCALS.get().unwrap().clone_ref(py));
 
